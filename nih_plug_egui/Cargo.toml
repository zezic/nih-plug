[package]
name = "nih_plug_egui"
version = "0.0.0"
edition = "2021"
authors = ["Robbert van der Helm <mail@robbertvanderhelm.nl>"]
license = "GPL-3.0-or-later"

description = "An adapter to use egui GUIs with NIH-plug"

[dependencies]
nih_plug = { path = ".." }

<<<<<<< HEAD
baseview = { git = "https://github.com/robbert-vdh/baseview.git", rev = "3551d5e25329ff34b8a0e350bfd33be608cfc8ab" }
=======
baseview = { git = "https://github.com/robbert-vdh/baseview.git", branch = "feature/merge-raw-gl-context" }
>>>>>>> 02115d50
crossbeam = "0.8"
egui = "0.16"
# Upstream doesn't work with the current baseview and egui versions
egui-baseview = { git = "https://github.com/robbert-vdh/egui-baseview.git", branch = "fix/update-dependencies" }
parking_lot = "0.12"<|MERGE_RESOLUTION|>--- conflicted
+++ resolved
@@ -10,11 +10,7 @@
 [dependencies]
 nih_plug = { path = ".." }
 
-<<<<<<< HEAD
-baseview = { git = "https://github.com/robbert-vdh/baseview.git", rev = "3551d5e25329ff34b8a0e350bfd33be608cfc8ab" }
-=======
 baseview = { git = "https://github.com/robbert-vdh/baseview.git", branch = "feature/merge-raw-gl-context" }
->>>>>>> 02115d50
 crossbeam = "0.8"
 egui = "0.16"
 # Upstream doesn't work with the current baseview and egui versions
